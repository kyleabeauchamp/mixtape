# Author: Robert McGibbon <rmcgibbo@gmail.com>
# Contributors:
# Copyright (c) 2014, Stanford University
# All rights reserved.

#-----------------------------------------------------------------------------
# Imports
#-----------------------------------------------------------------------------

from __future__ import absolute_import, print_function, division
import numbers
import numpy as np
from sklearn.utils import array2d
from sklearn.base import ClusterMixin, TransformerMixin
from . import MultiSequenceClusterMixin
from ..base import BaseEstimator

__all__ = ['NDGrid']
EPS = 1e-10

#-----------------------------------------------------------------------------
# Code
#-----------------------------------------------------------------------------


class _NDGrid(ClusterMixin, TransformerMixin):
    """Discretize continuous data points onto an N-dimensional
    grid.

    This is in some sense the zero-th order approximation to
    clustering. We throw down an n-dimensional cartesian grid
    over the data points and then quantize each data point by
    the index of the bin it's in.

    Parameters
    ----------
    n_bins_per_feature : int
        Number of bins along each feature (degree of freedom) the total
        number of bins will be :math:`n_bins^{n_features}`.
    min : {float, array-like, None}, optional
        Lower bin edge. If None (default), the min and max for each feature
        will be fit during training.
    max : {float, array-like, None}, optional
        Upper bin edge. If None (default), the min and max for each feature
        will be fit during training.

    Attributes
    ----------
    n_features : int
        Number of features
    n_bins : int
        The total number of bins
    grid : np.ndarray, shape=[n_features, n_bins_per_feature+1]
        Bin edges
    """

    def __init__(self, n_bins_per_feature=2, min=None, max=None):
        self.n_bins_per_feature = n_bins_per_feature
        self.min = min
        self.max = max
        # unknown until we have the number of features
        self.n_features = None
        self.n_bins = None
        self.grid = None

    def fit(self, X, y=None):
        """Fit the grid

        Parameters
        ----------
        X : array-like, shape = [n_samples, n_features]
            Data points

        Returns
        -------
        self
        """
        X = array2d(X)
        self.n_features = X.shape[1]
        self.n_bins = self.n_bins_per_feature ** self.n_features

        if self.min is None:
            min = np.min(X, axis=0)
        elif isinstance(self.min, numbers.Number):
            min = self.min * np.ones(self.n_features)
        else:
            min = np.asarray(self.min)
            if not min.shape == (self.n_features,):
                raise ValueError('min shape error')

        if self.max is None:
            max = np.max(X, axis=0)
        elif isinstance(self.max, numbers.Number):
            max = self.max * np.ones(self.n_features)
        else:
            max = np.asarray(self.max)
            if not max.shape == (self.n_features,):
                raise ValueError('max shape error')

        self.grid = np.array(
            [np.linspace(min[i] - EPS, max[i] + EPS, self.n_bins_per_feature + 1)
             for i in range(self.n_features)])

        return self

    def predict(self, X):
        """Get the index of the grid cell containing each sample in X

        Parameters
        ----------
        X : array-like, shape = [n_samples, n_features]
            New data

        Returns
        -------
        y : array, shape = [n_samples,]
            Index of the grid cell containing each sample
        """
        if np.any(X < self.grid[:, 0]) or np.any(X > self.grid[:, -1]):
            raise ValueError('data out of min/max bounds')

        binassign = np.zeros((self.n_features, len(X)), dtype=int)
        for i in range(self.n_features):
            binassign[i] = np.digitize(X[:, i], self.grid[i]) - 1
<<<<<<< HEAD
        labels = np.dot(self.n_features ** np.arange(self.n_features), binassign)
=======
        labels = np.dot(self.n_bins_per_feature**np.arange(self.n_features), binassign)
>>>>>>> 21fc1ebf

        assert np.max(labels) < self.n_bins
        return labels

    def fit_predict(self, X, y=None):
        return self.fit(X).predict(X)


class NDGrid(MultiSequenceClusterMixin, _NDGrid, BaseEstimator):
    __doc__ = _NDGrid.__doc__<|MERGE_RESOLUTION|>--- conflicted
+++ resolved
@@ -122,12 +122,8 @@
         binassign = np.zeros((self.n_features, len(X)), dtype=int)
         for i in range(self.n_features):
             binassign[i] = np.digitize(X[:, i], self.grid[i]) - 1
-<<<<<<< HEAD
-        labels = np.dot(self.n_features ** np.arange(self.n_features), binassign)
-=======
-        labels = np.dot(self.n_bins_per_feature**np.arange(self.n_features), binassign)
->>>>>>> 21fc1ebf
 
+        labels = np.dot(self.n_bins_per_feature ** np.arange(self.n_features), binassign)
         assert np.max(labels) < self.n_bins
         return labels
 
