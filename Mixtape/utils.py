"""Utility functions"""
# Author: Robert McGibbon <rmcgibbo@gmail.com>
# Contributors: Bharath Ramsundar <bharath.ramsundar@gmail.com>
# Copyright (c) 2014, Stanford University
# All rights reserved.

# Mixtape is free software: you can redistribute it and/or modify
# it under the terms of the GNU Lesser General Public License as
# published by the Free Software Foundation, either version 2.1
# of the License, or (at your option) any later version.
#
# This library is distributed in the hope that it will be useful,
# but WITHOUT ANY WARRANTY; without even the implied warranty of
# MERCHANTABILITY or FITNESS FOR A PARTICULAR PURPOSE.  See the
# GNU Lesser General Public License for more details.
#
# You should have received a copy of the GNU Lesser General Public
# License along with Mixtape. If not, see <http://www.gnu.org/licenses/>.

#-----------------------------------------------------------------------------
# Imports
#-----------------------------------------------------------------------------
from __future__ import print_function, division, absolute_import

import json
import contextlib
import mdtraj as md
import numpy as np
from sklearn.utils import check_random_state
from sklearn.externals.joblib import load, dump
from sklearn.base import TransformerMixin
from .base import BaseEstimator

from sklearn import clone
from sklearn.grid_search import ParameterGrid
from sklearn.externals.joblib import Parallel, delayed

#-----------------------------------------------------------------------------
# Code
#-----------------------------------------------------------------------------

def verbosedump(value, fn, compress=1):
    """verbose wrapper around joblib.dump"""
    print('Saving "%s"... (%s)' % (fn, type(value)))
    dump(value, fn, compress=compress)

def verboseload(fn):
    """verbose wrapper around joblib.load"""
    print('loading "%s"...' % fn)
    return load(fn)

class bcolors:
    HEADER = '\033[95m'
    OKBLUE = '\033[94m'
    OKGREEN = '\033[92m'
    WARNING = '\033[93m'
    FAIL = '\033[91m'
    ENDC = '\033[0m'

def iterobjects(fn):
    for line in open(fn, 'r'):
        if line.startswith('#'):
            continue
        try:
            yield json.loads(line)
        except ValueError:
            pass


def categorical(pvals, size=None, random_state=None):
    """Return random integer from a categorical distribution

    Parameters
    ----------
    pvals : sequence of floats, length p
        Probabilities of each of the ``p`` different outcomes.  These
        should sum to 1.
    size : int or tuple of ints, optional
        Defines the shape of the returned array of random integers. If None
        (the default), returns a single float.
    random_state: RandomState or an int seed, optional
        A random number generator instance.
    """
    cumsum = np.cumsum(pvals)
    if size is None:
        size = (1,)
        axis = 0
    elif isinstance(size, tuple):
        size = size + (1,)
        axis = len(size) - 1
    else:
        raise TypeError('size must be an int or tuple of ints')

    random_state = check_random_state(random_state)
    return np.sum(cumsum < random_state.random_sample(size), axis=axis)


def list_of_1d(y):
    if not hasattr(y, '__iter__') or len(y) == 0:
        raise ValueError('Bad input shape')
    if not hasattr(y[0], '__iter__'):
        return [np.array(y)]

    result = []
    for i, x in enumerate(y):
        value = np.array(x)
        if value.ndim != 1:
            raise ValueError(
                "Bad input shape. Element %d has shape %s, but "
                "should be 1D" % (i, str(value.shape)))
        result.append(value)
    return result


def map_drawn_samples(selected_pairs_by_state, trajectories, top=None):
    """Lookup trajectory frames using pairs of (trajectory, frame) indices.

    Parameters
    ----------
    selected_pairs_by_state : np.ndarray, dtype=int, shape=(n_states, n_samples, 2)
        selected_pairs_by_state[state, sample] gives the (trajectory, frame)
        index associated with a particular sample from that state.
    trajectories : list(md.Trajectory) or list(np.ndarray) or list(filenames)
        The trajectories assocated with sequences,
        which will be used to extract coordinates of the state centers
        from the raw trajectory data.  This can also be a list of np.ndarray
        objects or filenames.  If they are filenames, mdtraj will be used to load
    top : md.Topology, optional, default=None
        Use this topology object to help mdtraj load filenames

    Returns
    -------
    frames_by_state : mdtraj.Trajectory
        Output will be a list of trajectories such that frames_by_state[state]
        is a trajectory drawn from `state` of length `n_samples`.  If trajectories
        are numpy arrays, the output will be numpy arrays instead of md.Trajectories

    Examples
    --------
    >>> selected_pairs_by_state = hmm.draw_samples(sequences, 3)
    >>> samples = map_drawn_samples(selected_pairs_by_state, trajectories)

    Notes
    -----
    YOU are responsible for ensuring that selected_pairs_by_state and
    trajectories correspond to the same dataset!

    See Also
    --------
    utils.map_drawn_samples : Extract conformations from MD trajectories by index.
    ghmm.GaussianFusionHMM.draw_samples : Draw samples from GHMM
    ghmm.GaussianFusionHMM.draw_centroids : Draw centroids from GHMM
    """

    frames_by_state = []

    for state, pairs in enumerate(selected_pairs_by_state):
        if isinstance(trajectories[0], str):
            if top:
                process = lambda x, frame: md.load_frame(x, frame, top=top)
            else:
                process = lambda x, frame: md.load_frame(x, frame)
        else:
            process = lambda x, frame: x[frame]

        frames = [process(trajectories[trj], frame) for trj, frame in pairs]
        try:  # If frames are mdtraj Trajectories
            state_trj = frames[0][0:0].join(frames)  # Get an empty trajectory with correct shape and call the join method on it to merge trajectories
        except AttributeError:
            state_trj = np.array(frames)  # Just a bunch of np arrays
        frames_by_state.append(state_trj)

    return frames_by_state


class Subsampler(BaseEstimator, TransformerMixin):
    """Convert a list of feature time series (`X_all`) into a `lag_time` subsampled time series.

    Parameters
    ----------
    lag_time : int
        The lag time to subsample by
    sliding_window : bool, default=True
        If True, each time series is transformed into `lag_time` interlaced
        sliding-window (not statistically independent) sequences.  If
        False, each time series is transformed into a single subsampled
        time series.
    """
    def __init__(self, lag_time, sliding_window=True):
        self._lag_time = lag_time
        self._sliding_window = sliding_window

    def fit(self, X_all, y=None):
        return self

    def transform(self, X_all, y=None):
        """Subsample several time series.

        Parameters
        ----------
        X_all : list(np.ndarray)
            List of feature time series

        Returns
        -------
        features : list(np.ndarray), length = len(X_all)
            The subsampled trajectories.
        """
        if self._sliding_window:
            return [X[k::self._lag_time] for k in range(self._lag_time) for X in X_all]
        else:
            return [X[::self._lag_time] for X in X_all]


def check_iter_of_sequences(sequences, allow_trajectory=False, ndim=2, max_iter=None):
    """Check that ``sequences`` is a iterable of trajectory-like sequences,
    suitable as input to ``fit()`` for estimators following the Mixtape
    API.

    Parameters
    ----------
    sequences : object
        The object to check
    allow_trajectory : bool
        Are ``md.Trajectory``s allowed?
    ndim : int
        The expected dimensionality of the sequences
    max_iter : int, optional
        Only check at maximum the first ``max_iter`` entries in ``sequences``.
    """
    value = True
    for i, X in enumerate(sequences):
        if not isinstance(X, np.ndarray):
            if (not allow_trajectory) and isinstance(X, md.Trajectory):
                value = False
                break
        if not isinstance(X, md.Trajectory) and X.ndim != ndim:
            value = False
            break
        if max_iter is not None and i >= max_iter:
            break

    if not value:
        raise ValueError('sequences must be a list of sequences')


<<<<<<< HEAD
@contextlib.contextmanager
def printoptions(*args, **kwargs):
    original = np.get_printoptions()
    np.set_printoptions(*args, **kwargs)
    yield
    np.set_printoptions(**original)
=======
def _param_sweep_helper(args):
    """
    helper for fitting many models on some data
    """
    model, sequences = args
    model.fit(sequences)

    return model


def param_sweep(model, sequences, param_grid, n_jobs=1):
    """
    Helper to fit many models to the same data

    Parameters
    ----------
    model : mixtape.BaseEstimator
        An *instance* of an estimator to be used
        to fit data.
    sequences : list of array-like
        List of sequences, or a single sequence. Each
        sequence should be a 1D iterable of state
        labels. Labels can be integers, strings, or
        other orderable objects.
    param_grid : dict or sklearn.grid_search.ParameterGrid
        Parameter grid to specify models to fit. See
        sklearn.grid_search.ParameterGrid for an explanation
    n_jobs : int, optional
        Number of jobs to run in parallel using joblib.Parallel

    Returns
    -------
    models : list
        List of models fit to the data according to
        param_grid
    """

    if isinstance(param_grid, dict):
        param_grid = ParameterGrid(param_grid)
    elif not isinstance(param_grid, ParameterGrid):
        raise ValueError("param_grid must be a dict or ParamaterGrid instance")

    # iterable with (model, sequence) as items
    iter_args = ((clone(model).set_params(**params), sequences)
                 for params in param_grid)

    models = Parallel(n_jobs=n_jobs)(
        delayed(_param_sweep_helper)(args) for args in iter_args)

    return models
>>>>>>> 7c1945b9
<|MERGE_RESOLUTION|>--- conflicted
+++ resolved
@@ -244,14 +244,14 @@
         raise ValueError('sequences must be a list of sequences')
 
 
-<<<<<<< HEAD
 @contextlib.contextmanager
 def printoptions(*args, **kwargs):
     original = np.get_printoptions()
     np.set_printoptions(*args, **kwargs)
     yield
     np.set_printoptions(**original)
-=======
+
+
 def _param_sweep_helper(args):
     """
     helper for fitting many models on some data
@@ -302,4 +302,3 @@
         delayed(_param_sweep_helper)(args) for args in iter_args)
 
     return models
->>>>>>> 7c1945b9
